--- conflicted
+++ resolved
@@ -39,7 +39,6 @@
 from beets.util.confit import ConfigTypeError
 from beets import library
 from beets import config
-from beets.ui.completion import completion_script
 from beets.util.confit import _package_path
 
 # Global logger.
@@ -1252,7 +1251,6 @@
 default_commands.append(write_cmd)
 
 
-<<<<<<< HEAD
 # config: Show and edit user configuration.
 
 config_cmd = ui.Subcommand('config', help='show or edit the user configuration')
@@ -1313,7 +1311,10 @@
 
 config_cmd.func = config_func
 default_commands.append(config_cmd)
-=======
+
+
+# completion: print completion script
+
 completion_cmd = ui.Subcommand('completion',
         help='print shell script that provides command line completion')
 def print_completion(*args):
@@ -1399,5 +1400,4 @@
 
 
 completion_cmd.func = print_completion
-default_commands.append(completion_cmd)
->>>>>>> 210592a0
+default_commands.append(completion_cmd)