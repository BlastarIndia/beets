# This file is part of beets.
# Copyright 2012, Jakob Schnitzer.
#
# Permission is hereby granted, free of charge, to any person obtaining
# a copy of this software and associated documentation files (the
# "Software"), to deal in the Software without restriction, including
# without limitation the rights to use, copy, modify, merge, publish,
# distribute, sublicense, and/or sell copies of the Software, and to
# permit persons to whom the Software is furnished to do so, subject to
# the following conditions:
#
# The above copyright notice and this permission notice shall be
# included in all copies or substantial portions of the Software.

"""Converts tracks or albums to external directory
"""
import logging
import os
import threading
from subprocess import Popen

from beets.plugins import BeetsPlugin
from beets import ui, util
from beetsplug.embedart import _embed
from beets import config

log = logging.getLogger('beets')
DEVNULL = open(os.devnull, 'wb')
_fs_lock = threading.Lock()

config.add({
    'convert': {
        u'dest': None,
        u'threads': util.cpu_count(),
        u'ffmpeg': u'ffmpeg',
        u'opts': u'-aq 2',
        u'max_bitrate': 500,
        u'embed': True,
    }
})


def encode(source, dest):
    log.info(u'Started encoding {0}'.format(util.displayable_path(source)))

    opts = config['convert']['opts'].get(unicode).split(u' ')
    encode = Popen([config['convert']['ffmpeg'].get(unicode), '-i', source] +
                   opts + [dest],
                   close_fds=True, stderr=DEVNULL)
    encode.wait()
    if encode.returncode != 0:
        # Something went wrong (probably Ctrl+C), remove temporary files
        log.info(u'Encoding {0} failed. Cleaning up...'.format(source))
        util.remove(dest)
        util.prune_dirs(os.path.dirname(dest))
        return
    log.info(u'Finished encoding {0}'.format(util.displayable_path(source)))


def convert_item(lib, dest_dir):
    while True:
        item = yield

        dest = os.path.join(dest_dir, lib.destination(item, fragment=True))
        dest = os.path.splitext(dest)[0] + '.mp3'

        if os.path.exists(dest):
            log.info(u'Skipping {0} (target file exists)'.format(
                util.displayable_path(item.path)
            ))
            continue

        # Ensure that only one thread tries to create directories at a
        # time. (The existence check is not atomic with the directory
        # creation inside this function.)
        with _fs_lock:
            util.mkdirall(dest)

        maxbr = config['convert']['max_bitrate'].get(int)
        if item.format == 'MP3' and item.bitrate < 1000 * maxbr:
            log.info(u'Copying {0}'.format(util.displayable_path(item.path)))
            util.copy(item.path, dest)
        else:
            encode(item.path, dest)

        item.path = dest
        item.write()

<<<<<<< HEAD
        artpath = lib.get_album(item).artpath
        if artpath and config['convert']['embed']:
            _embed(artpath, [item])
=======
        if conf['embed']:
            album = lib.get_album(item)
            if album:
                artpath = album.artpath
                if artpath:
                    _embed(artpath, [item])
>>>>>>> 4222b37b


def convert_func(lib, opts, args):
    dest = opts.dest if opts.dest is not None else \
            config['convert']['dest'].get()
    if not dest:
        raise ui.UserError('no convert destination set')
    threads = opts.threads if opts.threads is not None else \
            config['convert']['threads'].get(int)

    ui.commands.list_items(lib, ui.decargs(args), opts.album, None)

    if not ui.input_yn("Convert? (Y/n)"):
        return

    if opts.album:
        items = (i for a in lib.albums(ui.decargs(args)) for i in a.items())
    else:
        items = lib.items(ui.decargs(args))
    convert = [convert_item(lib, dest) for i in range(threads)]
    pipe = util.pipeline.Pipeline([items, convert])
    pipe.run_parallel()


class ConvertPlugin(BeetsPlugin):
    def commands(self):
        cmd = ui.Subcommand('convert', help='convert to external location')
        cmd.parser.add_option('-a', '--album', action='store_true',
                              help='choose albums instead of tracks')
        cmd.parser.add_option('-t', '--threads', action='store', type='int',
                              help='change the number of threads, \
                              defaults to maximum availble processors ')
        cmd.parser.add_option('-d', '--dest', action='store',
                              help='set the destination directory')
        cmd.func = convert_func
        return [cmd]<|MERGE_RESOLUTION|>--- conflicted
+++ resolved
@@ -86,18 +86,12 @@
         item.path = dest
         item.write()
 
-<<<<<<< HEAD
-        artpath = lib.get_album(item).artpath
-        if artpath and config['convert']['embed']:
-            _embed(artpath, [item])
-=======
-        if conf['embed']:
+        if config['convert']['embed']:
             album = lib.get_album(item)
             if album:
                 artpath = album.artpath
                 if artpath:
                     _embed(artpath, [item])
->>>>>>> 4222b37b
 
 
 def convert_func(lib, opts, args):
